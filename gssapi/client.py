from __future__ import print_function
import gssapi.base as gss
import struct
import sys
from gssapi.type_wrappers import GSSName


def debug(p, v):
    print("{0}: {1}".format(p.upper(), v), file=sys.stderr)


class GSSClientError(Exception):
    """
    GSS Client Error

    This Exception represents an error which occured
    when executing the GSS Client code (as opposed to
    :class:`gssapi.base.types.GSSError`, which are errors
    which occured directly in the GSSAPI C code).
    """
    pass


class BasicGSSClient(object):
    """
    Basic GSS Client

    This class implements all functionality needed to initialize a basic
    GSS connection and send/receive encrypted or signed messages.

    :param str principal: the service principal to which to connect
                          (automatically converted to a
                          :class:`gssapi.type_wrappers.GSSName`)
    :param dbg: a method for printing debug messages (not currently used)
    :type dbg: function(title, message)
    :param security_type: the level of security to use
    :type security_type: str containing enc(crypted)/conf(idential),
                         integ(rity) or any, or just None
    :param max_msg_size: the maximum message size for encryption/decryption
    :type max_msg_size: int > 0 or None (for default)

    .. warning::

       All methods in this class can potentially raise
       :class:`gssapi.base.types.GSSError`

    .. attribute:: service_principal

       The service principal to which we are connecting
       (as a :class:`gssapi.type_wrappers.GSSName`)

    .. attribute:: ctx

       Type: Capsule

       The internal GSS context object

    .. attribute:: token

       Type: bytes

       The last returned token from one of the token-manipulation methods

    .. attribute:: ttl

       Type: int >= 0

       The desired time-to-live for the GSS context object

    .. attribute:: last_ttl

       Type: int > 0

       The actual amount of time for which the current
       GSS context object will be valid

    .. attribute:: flags

       Type: [:class:`gssapi.base.types.RequirementFlag`]

       The flags to use when creating the GSS context

    .. attribute:: channel_bindings

       Type: TBD or None

       .. warning::

          Not Currently Implemented

    .. attribute:: mech_type

       Type: Capsule or None

       Represents the desired mechanism type to be used
       (None uses the default type).

       .. seealso::

          Function :func:`resolveMechType`
    """

    def __init__(self, principal,
                 security_type='encrypted', max_msg_size=None):

        self.service_principal = GSSName(principal)
        self.ctx = None
        self.token = None
        self.ttl = 0
        self.last_ttl = None
        self.channel_bindings = None
        self.mech_type = None
        self.flags = [gss.RequirementFlag.mutual_authentication,
                      gss.RequirementFlag.out_of_sequence_detection]

        if security_type[0:5] == 'integ':
            self.security_type = gss.RequirementFlag.integrity
            self.flags.append(self.security_type)
        elif security_type[0:4] == 'conf' or security_type[0:3] == 'enc':
            self.security_type = gss.RequirementFlag.confidentiality
            self.flags.append(self.security_type)
            self.flags.append(gss.RequirementFlag.integrity)
        elif security_type == 'any':
            self.security_type = None
        else:
            self.security_type = 0

    def resolveMechType(self, mt):
        """
        Sets the current mechanims type

        This method converts a :class:`gssapi.base.types.MechanismType` into
        a capsule object usable by internal methods, and then sets
        :attr:`mech_type` to the resulting capsule

        :param mt: the desired mechanism type
        :type mt: :class:`gssapi.base.types.MechanismType`
        """

        self.mech_type = gss.getMechanismType(mt)

    def createDefaultToken(self):
        """
        Initializes a default token and security context

        This method gets and returns a default token, and
        initializes the corresponding security context

        :rtype: bytes
        :returns: the token created in the process of
                  initializing the security context
        """

        resp = gss.initSecContext(self.service_principal.capsule,
                                  flags=self.flags,
                                  channel_bindings=self.channel_bindings,
                                  mech_type=self.mech_type,
                                  time=self.ttl)

        (self.ctx, _, _, self.token, self.last_ttl, _) = resp
        return self.token

    def processServerToken(self, server_tok):
        """
        Processes a server token, and updates the security context

        This method processes a server token, updates the internal
        security context, and returns the new resulting token.

        :param bytes server_tok: the token sent from the server
        :rtype: bytes
        :returns: the token resulting from updating the security context
        """

        resp = gss.initSecContext(self.service_principal.capsule,
                                  context=self.ctx,
                                  input_token=server_tok,
                                  flags=self.flags,
                                  channel_bindings=self.channel_bindings,
                                  mech_type=self.mech_type,
                                  time=self.ttl)

        (self.ctx, _, _, self.token, self.last_ttl, _) = resp
        return self.token

    def encrypt(self, msg):
        """
        Encrypts a message

        This method encrypts a message according to the current
        security level

        :param str msg: the message to be encrypted
        :rtype: bytes
        :returns: the encrypted form of the message
        :except GSSClientError: if the requested security level
                                could not be used
        """

        if self.security_type == gss.RequirementFlag.integrity:
            return gss.wrap(self.ctx, msg, False, None)[0]
        elif self.security_type == gss.RequirementFlag.confidentiality:
            res, used = gss.wrap(self.ctx, msg, True, None)
            if not used:
                raise GSSClientError('User requested encryption, '
                                     'but it was not used!')
            return res
        else:
            return msg

    def decrypt(self, msg):
        """
        Decrypts a message

        This method decrypts a message encrypted by the server.

        :param bytes msg: the message to be decrypted
        :rtype: str
        :returns: the decrypted message
        :except GSSClientError: if encryption was requested but not used,
                or if the QoP failed to meet our standards
        """

        if self.security_type is not None and self.security_type != 0:
            res, used, _ = gss.unwrap(self.ctx, msg)
            isconf = self.security_type == gss.RequirementFlag.confidentiality
            if (not used and isconf):
                raise GSSClientError('User requested encryption, '
                                     'but the server sent an unencrypted '
                                     'message!')
            return res
        else:
            return msg

    def __del__(self):
        if self.ctx is not None:
            gss.deleteSecContext(self.ctx)


class SASLGSSClientError(GSSClientError):
    """
    SASL GSS Client Error

    This Exception represents an error which occured
    when executing the SASL GSS Client helper code (as opposed to
    :class:`gssapi.base.types.GSSError`, which are errors which
    occured directly in the GSSAPI C code).
    """
    pass


class BasicSASLGSSClient(BasicGSSClient):
    """
    A helper for using the SASL GSSAPI mechanism

    This class contains helper code to support implementing
    the SASL GSSAPI mechanism using PyGSSAPI.

    All parameters besides username are used as in :class:`BasicGSSClient`.
    All relevant attributes are set according to the SASL GSSAPI RFC
    (http://tools.ietf.org/html/rfc4752).

    :param str username: the user principal with which to authenticate

    .. attribute:: user_principal

       The username to use in the authentication process

       .. warning::

          Unlike :attr:`service_principal`, this is just a string,
          not a :class:`gssapi.type_wrappers.GSSName`
    """

    def __init__(self, username, service_principal,
                 max_msg_size=None, *args, **kwargs):

        self.user_principal = username
        self.max_msg_size = max_msg_size
        super(BasicSASLGSSClient, self).__init__(service_principal,
                                                 *args, **kwargs)

        self.channel_bindings = None
        self.resolveMechType(gss.MechType.kerberos)

<<<<<<< HEAD
        if (self.flags is None):
            self.flags = []

        if (self.security_type == gss.RequirementFlag.confidentiality):
            self.flags.append(self.security_type)

        self.flags.append(gss.RequirementFlag.integrity)

        if (self.security_type != 0):
            base_flags = [gss.RequirementFlag.mutual_authentication,
                          gss.RequirementFlag.out_of_sequence_detection]
            self.flags.extend(base_flags)

=======
>>>>>>> cb510963
        self.INV_SEC_LAYER_MASKS = {v: k
                                    for k, v
                                    in self.SEC_LAYER_MASKS.items()}

    def step1(self):
        """
        Creates a default token

        This method is step 1 in the SASL process, and
        creates a default token

        :rtype: bytes
        :returns: a default token to send to the server
        """
        return self.createDefaultToken()

    def step2(self, server_tok):
        """
        Processes a server token

        This method is step 2 in the SASL process, and
        processes a server token

        :param bytes server_tok: the token returned from the server
        :rtype: bytes
        :returns: a token or empty string to be sent to the server
        """
        return self.processServerToken(server_tok)

    SEC_LAYER_MASKS = {
        0: 1,
        gss.RequirementFlag.integrity: 2,
        gss.RequirementFlag.confidentiality: 4
    }

    INV_SEC_LAYER_MASKS = None

    def step3(self, tok):
        """
        Deals with SSF

        This method deals with negotiating SSF (the security level)
        and max message size, setting the max message size appropriately

        :param bytes tok: the wrapped message sent from the server
        :rtype: bytes
        :returns: a wrapped message to be sent to the server declaring
                  our security level and max message size
        """

        # we don't care out security for this,
        # so we don't use self.unwrap
        unwrapped_tok = gss.unwrap(self.ctx, tok)[0]
        sec_layers_supported_raw = ord(unwrapped_tok[0])
        max_server_msg_size_raw = '\x00' + unwrapped_tok[1:4]
        max_server_msg_size = struct.unpack('!L', max_server_msg_size_raw)[0]

        if (self.max_msg_size is None
                or self.max_msg_size > max_server_msg_size):

            self.max_msg_size = max_server_msg_size

        sec_layers_supported = []
        for name, mask in self.SEC_LAYER_MASKS.items():
            if sec_layers_supported_raw & mask > 0:
                sec_layers_supported.append(name)

        sec_layer_choice = 0
        if self.security_type == 'any':
            for mask in self.SEC_LAYER_MASKS.values():
                if mask & sec_layers_supported_raw > sec_layer_choice:
                    sec_layer_choice = mask
        elif self.security_type in sec_layers_supported:
            sec_layer_choice = self.SEC_LAYER_MASKS[self.security_type]
        else:
            raise SASLGSSClientError('Server is unable to accomodate '
                                     'our security level!')

        if self.security_layer is None:
            self.security_layer = self.INV_SEC_LAYER_MASKS[sec_layer_choice]

        resp = (chr(sec_layer_choice) +
                struct.pack('!L', self.max_msg_size)[0:3] +
                self.user_principal)

        # again, we don't care about our selected security type for this one
        return gss.wrap(self.ctx, resp, False, None)[0]<|MERGE_RESOLUTION|>--- conflicted
+++ resolved
@@ -283,22 +283,6 @@
         self.channel_bindings = None
         self.resolveMechType(gss.MechType.kerberos)
 
-<<<<<<< HEAD
-        if (self.flags is None):
-            self.flags = []
-
-        if (self.security_type == gss.RequirementFlag.confidentiality):
-            self.flags.append(self.security_type)
-
-        self.flags.append(gss.RequirementFlag.integrity)
-
-        if (self.security_type != 0):
-            base_flags = [gss.RequirementFlag.mutual_authentication,
-                          gss.RequirementFlag.out_of_sequence_detection]
-            self.flags.extend(base_flags)
-
-=======
->>>>>>> cb510963
         self.INV_SEC_LAYER_MASKS = {v: k
                                     for k, v
                                     in self.SEC_LAYER_MASKS.items()}
